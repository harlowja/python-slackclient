from slackclient._slackrequest import SlackRequest
from requests.packages.urllib3.util.url import parse_url
from slackclient._channel import Channel
from slackclient._user import User
from slackclient._util import SearchList, SearchDict
import socket
from ssl import SSLError

import websocket
from websocket import create_connection
import json


class Server(object):
    '''
    The Server object owns the websocket connection and all attached channel information.


    '''
    def __init__(self, token, connect=True, proxies=None):
        self.token = token
        self.username = None
        self.domain = None
        self.login_data = None
        self.websocket = None
        self.users = SearchDict()
        self.channels = SearchList()
        self.connected = False
        self.ws_url = None
        self.proxies = proxies
        self.api_requester = SlackRequest(proxies=proxies)

        if connect:
            self.rtm_connect()

    def __eq__(self, compare_str):
        if compare_str == self.domain or compare_str == self.token:
            return True
        else:
            return False

    def __hash__(self):
        return hash(self.token)

    def __str__(self):
        '''
        Example Output::

        username : None
        domain : None
        websocket : None
        users : []
        login_data : None
        api_requester : <slackclient._slackrequest.SlackRequest
        channels : []
        token : xoxb-asdlfkyadsofii7asdf734lkasdjfllakjba7zbu
        connected : False
        ws_url : None
        '''
        data = ""
        for key in list(self.__dict__.keys()):
            data += "{} : {}\n".format(key, str(self.__dict__[key])[:40])
        return data

    def __repr__(self):
        return self.__str__()

    def append_user_agent(self, name, version):
        self.api_requester.append_user_agent(name, version)

    def rtm_connect(self, reconnect=False, timeout=None):
        reply = self.api_requester.do(self.token, "rtm.start", timeout=timeout)
        if reply.status_code != 200:
            raise SlackConnectionError
        else:
            login_data = reply.json()
            if login_data["ok"]:
                self.ws_url = login_data['url']
                if not reconnect:
                    self.parse_slack_login_data(login_data)
                self.connect_slack_websocket(self.ws_url)
            else:
                raise SlackLoginError

    def parse_slack_login_data(self, login_data):
        self.login_data = login_data
        self.domain = self.login_data["team"]["domain"]
        self.username = self.login_data["self"]["name"]
        self.parse_channel_data(login_data["channels"])
        self.parse_channel_data(login_data["groups"])
        self.parse_channel_data(login_data["ims"])
        self.parse_user_data(login_data["users"])

    def connect_slack_websocket(self, ws_url):
        """Uses http proxy if available"""
        if self.proxies and 'http' in self.proxies:
            parts = parse_url(self.proxies['http'])
            proxy_host, proxy_port = parts.host, parts.port
            auth = parts.auth
            proxy_auth = auth and auth.split(':')
        else:
            proxy_auth, proxy_port, proxy_host = None, None, None

        try:
            self.websocket = create_connection(ws_url,
                                               http_proxy_host=proxy_host,
                                               http_proxy_port=proxy_port,
                                               http_proxy_auth=proxy_auth)
            self.websocket.sock.setblocking(0)
<<<<<<< HEAD
        except (websocket.WebSocketException, socket.error):
            raise SlackConnectionError
=======
        except Exception as e:
            raise SlackConnectionError(str(e))
>>>>>>> 79ca0cbd

    def parse_channel_data(self, channel_data):
        for channel in channel_data:
            if "name" not in channel:
                channel["name"] = channel["id"]
            if "members" not in channel:
                channel["members"] = []
            self.attach_channel(channel["name"],
                                channel["id"],
                                channel["members"])

    def parse_user_data(self, user_data):
        for user in user_data:
            if "tz" not in user:
                user["tz"] = "unknown"
            if "real_name" not in user:
                user["real_name"] = user["name"]
            self.attach_user(user["name"], user["id"], user["real_name"], user["tz"])

    def send_to_websocket(self, data):
        """
        Send a JSON message directly to the websocket. See
        `RTM documentation <https://api.slack.com/rtm` for allowed types.

        :Args:
            data (dict) the key/values to send the websocket.

        """
        try:
            data = json.dumps(data)
            self.websocket.send(data)
        except websocket.WebSocketException:
            self.rtm_connect(reconnect=True)

    def ping(self):
        return self.send_to_websocket({"type": "ping"})

    def websocket_safe_read(self):
        """ Returns data if available, otherwise ''. Newlines indicate multiple
            messages
        """

        data = ""
        while True:
            try:
                data += "{0}\n".format(self.websocket.recv())
            except SSLError as e:
                if e.errno == 2:
                    # errno 2 occurs when trying to read or write data, but more
                    # data needs to be received on the underlying TCP transport
                    # before the request can be fulfilled.
                    #
                    # Python 2.7.9+ and Python 3.3+ give this its own exception,
                    # SSLWantReadError
                    return ''
                raise
            return data.rstrip()

    def attach_user(self, name, user_id, real_name, tz):
        self.users.update({user_id: User(self, name, user_id, real_name, tz)})

    def attach_channel(self, name, channel_id, members=None):
        if members is None:
            members = []
        if self.channels.find(channel_id) is None:
            self.channels.append(Channel(self, name, channel_id, members))

    def join_channel(self, name, timeout=None):
        '''
        Join a channel by name.

        Note: this action is not allowed by bots, they must be invited to channels.
        '''
        return self.api_requester.do(
            self.token,
            "channels.join?name={}".format(name),
            timeout=timeout
        ).text

    def api_call(self, method, timeout=None, **kwargs):
        '''
        Call the Slack Web API as documented here: https://api.slack.com/web

        :Args:
            method (str): The API Method to call. See here for a list: https://api.slack.com/methods
        :Kwargs:
            (optional) timeout: stop waiting for a response after a given number of seconds
            (optional) kwargs: any arguments passed here will be bundled and sent to the api
            requester as post_data
                and will be passed along to the API.

        Example::

            sc.server.api_call(
                "channels.setPurpose",
                channel="CABC12345",
                purpose="Writing some code!"
            )

        Returns:
            str -- returns the text of the HTTP response.

            Examples::

                u'{"ok":true,"purpose":"Testing bots"}'
                or
                u'{"ok":false,"error":"channel_not_found"}'

            See here for more information on responses: https://api.slack.com/web
        '''
        return self.api_requester.do(self.token, method, kwargs, timeout=timeout).text


class SlackCongigurationError(Exception):
    pass


class SlackConnectionError(Exception):
    pass


class SlackLoginError(Exception):
    pass<|MERGE_RESOLUTION|>--- conflicted
+++ resolved
@@ -107,13 +107,8 @@
                                                http_proxy_port=proxy_port,
                                                http_proxy_auth=proxy_auth)
             self.websocket.sock.setblocking(0)
-<<<<<<< HEAD
         except (websocket.WebSocketException, socket.error):
             raise SlackConnectionError
-=======
-        except Exception as e:
-            raise SlackConnectionError(str(e))
->>>>>>> 79ca0cbd
 
     def parse_channel_data(self, channel_data):
         for channel in channel_data:
