import requests


class SlackRequest(object):
    def do(self, token, request="?", post_data={}, domain="slack.com"):
<<<<<<< HEAD
        post_data["token"] = token
        post_data = urlencode(post_data)
        url = 'https://{0}/api/{1}'.format(domain, request)
        return urlopen(url, post_data.encode('utf-8'))
=======
        return requests.post(
            'https://{0}/api/{1}'.format(domain, request),
            data=dict(post_data, token=token),
        )
>>>>>>> 52090d7b
<|MERGE_RESOLUTION|>--- conflicted
+++ resolved
@@ -3,14 +3,7 @@
 
 class SlackRequest(object):
     def do(self, token, request="?", post_data={}, domain="slack.com"):
-<<<<<<< HEAD
-        post_data["token"] = token
-        post_data = urlencode(post_data)
-        url = 'https://{0}/api/{1}'.format(domain, request)
-        return urlopen(url, post_data.encode('utf-8'))
-=======
         return requests.post(
             'https://{0}/api/{1}'.format(domain, request),
             data=dict(post_data, token=token),
-        )
->>>>>>> 52090d7b
+        )